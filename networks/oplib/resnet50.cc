// Copyright 2019, Intel Corporation

#include "networks/oplib/oplib.h"

#include "llvm/ADT/ArrayRef.h"
#include "llvm/ADT/SmallVector.h"
#include "llvm/ADT/StringRef.h"

#include "plaidml/op/op.h"

namespace edsl = plaidml::edsl;
namespace op = plaidml::op;

namespace networks::oplib {

namespace {

using llvm::ArrayRef;
using llvm::SmallVector;
using llvm::StringRef;
using plaidml::DType;

edsl::Tensor block(             //
    const edsl::Tensor& I_raw,  //
    ArrayRef<edsl::Tensor> W,   //
    ArrayRef<edsl::Tensor> B,   //
    ArrayRef<int> strides,      //
    bool use_shortcut_conv,     //
    StringRef base_name) {
  // Add a tracepoint for diagnostics
  auto I = edsl::trace(I_raw, base_name.str());
  // Note: The branch1 weights/biases are at the _end_ of the input vectors,
  // as their existence depends on use_shortcut_conv
  auto conv_2a = op::convolution(I, W[0])
                     .name(base_name.str() + "_branch2a")
<<<<<<< HEAD
                     .strides(strides)
                     .autopad_mode(op::AutoPadMode::VALID);
=======
                     .strides<int>(strides)
                     .dilations({1, 1})
                     .data_dilations({1, 1})
                     .autopad_mode(op::AutoPadMode::VALID)
                     .input_layout(op::TensorLayout::NXC)
                     .filter_layout(op::TensorLayout::XCK);
>>>>>>> 15ddbc2d
  auto relu_2a = op::relu(conv_2a + B[0]);
  auto conv_2b = op::convolution(relu_2a, W[1])  //
                     .name(base_name.str() + "_branch2b");
  auto relu_2b = op::relu(conv_2b + B[1]);
  auto conv_2c = op::convolution(relu_2b, W[2])  //
                     .name(base_name.str() + "_branch2b")
                     .autopad_mode(op::AutoPadMode::VALID);
  if (use_shortcut_conv) {
    auto conv_1 = op::convolution(I, W[3])
                      .name(base_name.str() + "_branch1")
<<<<<<< HEAD
                      .strides(strides)
                      .autopad_mode(op::AutoPadMode::VALID);
=======
                      .strides<int>(strides)
                      .dilations({1, 1})
                      .data_dilations({1, 1})
                      .autopad_mode(op::AutoPadMode::VALID)
                      .input_layout(op::TensorLayout::NXC)
                      .filter_layout(op::TensorLayout::XCK);
>>>>>>> 15ddbc2d
    return op::relu(conv_2c + B[2] + conv_1 + B[3]);
  } else {
    return op::relu(conv_2c + B[2] + I);
  }
}

std::vector<edsl::Tensor> weight_placeholders() {
  return {
      // conv1
      edsl::Placeholder(DType::FLOAT32, {7, 7, 3, 64}),

      // block2a
      edsl::Placeholder(DType::FLOAT32, {1, 1, 64, 64}),
      edsl::Placeholder(DType::FLOAT32, {3, 3, 64, 64}),
      edsl::Placeholder(DType::FLOAT32, {1, 1, 64, 256}),
      edsl::Placeholder(DType::FLOAT32, {1, 1, 64, 256}),
      // block2b
      edsl::Placeholder(DType::FLOAT32, {1, 1, 256, 64}),
      edsl::Placeholder(DType::FLOAT32, {3, 3, 64, 64}),
      edsl::Placeholder(DType::FLOAT32, {1, 1, 64, 256}),
      // block2c
      edsl::Placeholder(DType::FLOAT32, {1, 1, 256, 64}),
      edsl::Placeholder(DType::FLOAT32, {3, 3, 64, 64}),
      edsl::Placeholder(DType::FLOAT32, {1, 1, 64, 256}),

      // block3a
      edsl::Placeholder(DType::FLOAT32, {1, 1, 256, 128}),
      edsl::Placeholder(DType::FLOAT32, {3, 3, 128, 128}),
      edsl::Placeholder(DType::FLOAT32, {1, 1, 128, 512}),
      edsl::Placeholder(DType::FLOAT32, {1, 1, 256, 512}),
      // block3b
      edsl::Placeholder(DType::FLOAT32, {1, 1, 512, 128}),
      edsl::Placeholder(DType::FLOAT32, {3, 3, 128, 128}),
      edsl::Placeholder(DType::FLOAT32, {1, 1, 128, 512}),
      // block3c
      edsl::Placeholder(DType::FLOAT32, {1, 1, 512, 128}),
      edsl::Placeholder(DType::FLOAT32, {3, 3, 128, 128}),
      edsl::Placeholder(DType::FLOAT32, {1, 1, 128, 512}),
      // block3d
      edsl::Placeholder(DType::FLOAT32, {1, 1, 512, 128}),
      edsl::Placeholder(DType::FLOAT32, {3, 3, 128, 128}),
      edsl::Placeholder(DType::FLOAT32, {1, 1, 128, 512}),

      // block4a
      edsl::Placeholder(DType::FLOAT32, {1, 1, 512, 256}),
      edsl::Placeholder(DType::FLOAT32, {3, 3, 256, 256}),
      edsl::Placeholder(DType::FLOAT32, {1, 1, 256, 1024}),
      edsl::Placeholder(DType::FLOAT32, {1, 1, 512, 1024}),
      // block4b
      edsl::Placeholder(DType::FLOAT32, {1, 1, 1024, 256}),
      edsl::Placeholder(DType::FLOAT32, {3, 3, 256, 256}),
      edsl::Placeholder(DType::FLOAT32, {1, 1, 256, 1024}),
      // block4c
      edsl::Placeholder(DType::FLOAT32, {1, 1, 1024, 256}),
      edsl::Placeholder(DType::FLOAT32, {3, 3, 256, 256}),
      edsl::Placeholder(DType::FLOAT32, {1, 1, 256, 1024}),
      // block4d
      edsl::Placeholder(DType::FLOAT32, {1, 1, 1024, 256}),
      edsl::Placeholder(DType::FLOAT32, {3, 3, 256, 256}),
      edsl::Placeholder(DType::FLOAT32, {1, 1, 256, 1024}),
      // block4e
      edsl::Placeholder(DType::FLOAT32, {1, 1, 1024, 256}),
      edsl::Placeholder(DType::FLOAT32, {3, 3, 256, 256}),
      edsl::Placeholder(DType::FLOAT32, {1, 1, 256, 1024}),
      // block4f
      edsl::Placeholder(DType::FLOAT32, {1, 1, 1024, 256}),
      edsl::Placeholder(DType::FLOAT32, {3, 3, 256, 256}),
      edsl::Placeholder(DType::FLOAT32, {1, 1, 256, 1024}),

      // block5a
      edsl::Placeholder(DType::FLOAT32, {1, 1, 1024, 512}),
      edsl::Placeholder(DType::FLOAT32, {3, 3, 512, 512}),
      edsl::Placeholder(DType::FLOAT32, {1, 1, 512, 2048}),
      edsl::Placeholder(DType::FLOAT32, {1, 1, 1024, 2048}),
      // block5b
      edsl::Placeholder(DType::FLOAT32, {1, 1, 2048, 512}),
      edsl::Placeholder(DType::FLOAT32, {3, 3, 512, 512}),
      edsl::Placeholder(DType::FLOAT32, {1, 1, 512, 2048}),
      // block5c
      edsl::Placeholder(DType::FLOAT32, {1, 1, 2048, 512}),
      edsl::Placeholder(DType::FLOAT32, {3, 3, 512, 512}),
      edsl::Placeholder(DType::FLOAT32, {1, 1, 512, 2048}),

      // dense
      edsl::Placeholder(DType::FLOAT32, {2048, 1000}),
  };
}

std::vector<edsl::Tensor> bias_placeholders() {
  return {
      // conv1
      edsl::Placeholder(DType::FLOAT32, {64}),

      // block2a
      edsl::Placeholder(DType::FLOAT32, {64}),
      edsl::Placeholder(DType::FLOAT32, {64}),
      edsl::Placeholder(DType::FLOAT32, {256}),
      edsl::Placeholder(DType::FLOAT32, {256}),
      // block2b
      edsl::Placeholder(DType::FLOAT32, {64}),
      edsl::Placeholder(DType::FLOAT32, {64}),
      edsl::Placeholder(DType::FLOAT32, {256}),
      // block2c
      edsl::Placeholder(DType::FLOAT32, {64}),
      edsl::Placeholder(DType::FLOAT32, {64}),
      edsl::Placeholder(DType::FLOAT32, {256}),

      // block3a
      edsl::Placeholder(DType::FLOAT32, {128}),
      edsl::Placeholder(DType::FLOAT32, {128}),
      edsl::Placeholder(DType::FLOAT32, {512}),
      edsl::Placeholder(DType::FLOAT32, {512}),
      // block3b
      edsl::Placeholder(DType::FLOAT32, {128}),
      edsl::Placeholder(DType::FLOAT32, {128}),
      edsl::Placeholder(DType::FLOAT32, {512}),
      // block3c
      edsl::Placeholder(DType::FLOAT32, {128}),
      edsl::Placeholder(DType::FLOAT32, {128}),
      edsl::Placeholder(DType::FLOAT32, {512}),
      // block3d
      edsl::Placeholder(DType::FLOAT32, {128}),
      edsl::Placeholder(DType::FLOAT32, {128}),
      edsl::Placeholder(DType::FLOAT32, {512}),

      // block4a
      edsl::Placeholder(DType::FLOAT32, {256}),
      edsl::Placeholder(DType::FLOAT32, {256}),
      edsl::Placeholder(DType::FLOAT32, {1024}),
      edsl::Placeholder(DType::FLOAT32, {1024}),
      // block4b
      edsl::Placeholder(DType::FLOAT32, {256}),
      edsl::Placeholder(DType::FLOAT32, {256}),
      edsl::Placeholder(DType::FLOAT32, {1024}),
      // block4c
      edsl::Placeholder(DType::FLOAT32, {256}),
      edsl::Placeholder(DType::FLOAT32, {256}),
      edsl::Placeholder(DType::FLOAT32, {1024}),
      // block4d
      edsl::Placeholder(DType::FLOAT32, {256}),
      edsl::Placeholder(DType::FLOAT32, {256}),
      edsl::Placeholder(DType::FLOAT32, {1024}),
      // block4e
      edsl::Placeholder(DType::FLOAT32, {256}),
      edsl::Placeholder(DType::FLOAT32, {256}),
      edsl::Placeholder(DType::FLOAT32, {1024}),
      // block4f
      edsl::Placeholder(DType::FLOAT32, {256}),
      edsl::Placeholder(DType::FLOAT32, {256}),
      edsl::Placeholder(DType::FLOAT32, {1024}),

      // block5a
      edsl::Placeholder(DType::FLOAT32, {512}),
      edsl::Placeholder(DType::FLOAT32, {512}),
      edsl::Placeholder(DType::FLOAT32, {2048}),
      edsl::Placeholder(DType::FLOAT32, {2048}),
      // block5b
      edsl::Placeholder(DType::FLOAT32, {512}),
      edsl::Placeholder(DType::FLOAT32, {512}),
      edsl::Placeholder(DType::FLOAT32, {2048}),
      // block5c
      edsl::Placeholder(DType::FLOAT32, {512}),
      edsl::Placeholder(DType::FLOAT32, {512}),
      edsl::Placeholder(DType::FLOAT32, {2048}),

      // dense
      edsl::Placeholder(DType::FLOAT32, {1000}),
  };
}

edsl::Program build(int64_t batch_size, const edsl::Tensor& I, ArrayRef<edsl::Tensor> W, ArrayRef<edsl::Tensor> B) {
  auto W_conv1 = W[0];
  auto B_conv1 = B[0];
  auto start = edsl::trace(I, "start");
  auto conv1 = edsl::trace(op::convolution(start, W_conv1)
                               .name("conv1")
                               .strides({2, 2})
                               .autopad_mode(op::AutoPadMode::NONE)
                               .manual_padding({3, 3}),
                           "conv1");
  auto relu1 = op::relu(conv1 + B_conv1);
  auto pool1 = op::pool(       //
      relu1,                   // input
      op::PoolMode::MAX,       // pool mode
      {3, 3},                  // pool shape
      {2, 2},                  // strides
      op::AutoPadMode::NONE,   // autopadding
      {1, 1},                  // manual padding
      op::TensorLayout::NXC);  // input layout

  // 2
  SmallVector<edsl::Tensor, 4> W_block2a = {W[1], W[2], W[3], W[4]};
  SmallVector<edsl::Tensor, 4> B_block2a = {B[1], B[2], B[3], B[4]};
  auto block_2a = block(pool1, W_block2a, B_block2a, {1, 1}, true, "res2a");

  SmallVector<edsl::Tensor, 3> W_block2b = {W[5], W[6], W[7]};
  SmallVector<edsl::Tensor, 3> B_block2b = {B[5], B[6], B[7]};
  auto block_2b = block(block_2a, W_block2b, B_block2b, {1, 1}, false, "res2b");

  SmallVector<edsl::Tensor, 3> W_block2c = {W[8], W[9], W[10]};
  SmallVector<edsl::Tensor, 3> B_block2c = {B[8], B[9], B[10]};
  auto block_2c = block(block_2b, W_block2c, B_block2c, {1, 1}, false, "res2c");

  // 3
  SmallVector<edsl::Tensor, 4> W_block3a = {W[11], W[12], W[13], W[14]};
  SmallVector<edsl::Tensor, 4> B_block3a = {B[11], B[12], B[13], B[14]};
  auto block_3a = block(block_2c, W_block3a, B_block3a, {2, 2}, true, "res3a");

  SmallVector<edsl::Tensor, 3> W_block3b = {W[15], W[16], W[17]};
  SmallVector<edsl::Tensor, 3> B_block3b = {B[15], B[16], B[17]};
  auto block_3b = block(block_3a, W_block3b, B_block3b, {1, 1}, false, "res3b");

  SmallVector<edsl::Tensor, 3> W_block3c = {W[18], W[19], W[20]};
  SmallVector<edsl::Tensor, 3> B_block3c = {B[18], B[19], B[20]};
  auto block_3c = block(block_3b, W_block3c, B_block3c, {1, 1}, false, "res3c");

  SmallVector<edsl::Tensor, 3> W_block3d = {W[21], W[22], W[23]};
  SmallVector<edsl::Tensor, 3> B_block3d = {B[21], B[22], B[23]};
  auto block_3d = block(block_3c, W_block3d, B_block3d, {1, 1}, false, "res3d");

  // 4
  SmallVector<edsl::Tensor, 4> W_block4a = {W[24], W[25], W[26], W[27]};
  SmallVector<edsl::Tensor, 4> B_block4a = {B[24], B[25], B[26], B[27]};
  auto block_4a = block(block_3d, W_block4a, B_block4a, {2, 2}, true, "res4a");

  SmallVector<edsl::Tensor, 3> W_block4b = {W[28], W[29], W[30]};
  SmallVector<edsl::Tensor, 3> B_block4b = {B[28], B[29], B[30]};
  auto block_4b = block(block_4a, W_block4b, B_block4b, {1, 1}, false, "res4b");

  SmallVector<edsl::Tensor, 3> W_block4c = {W[31], W[32], W[33]};
  SmallVector<edsl::Tensor, 3> B_block4c = {B[31], B[32], B[33]};
  auto block_4c = block(block_4b, W_block4c, B_block4c, {1, 1}, false, "res4c");

  SmallVector<edsl::Tensor, 3> W_block4d = {W[34], W[35], W[36]};
  SmallVector<edsl::Tensor, 3> B_block4d = {B[34], B[35], B[36]};
  auto block_4d = block(block_4c, W_block4d, B_block4d, {1, 1}, false, "res4d");

  SmallVector<edsl::Tensor, 3> W_block4e = {W[37], W[38], W[39]};
  SmallVector<edsl::Tensor, 3> B_block4e = {B[37], B[38], B[39]};
  auto block_4e = block(block_4d, W_block4e, B_block4e, {1, 1}, false, "res4e");

  SmallVector<edsl::Tensor, 3> W_block4f = {W[40], W[41], W[42]};
  SmallVector<edsl::Tensor, 3> B_block4f = {B[40], B[41], B[42]};
  auto block_4f = block(block_4e, W_block4f, B_block4f, {1, 1}, false, "res4f");

  // 5
  SmallVector<edsl::Tensor, 4> W_block5a = {W[43], W[44], W[45], W[46]};
  SmallVector<edsl::Tensor, 4> B_block5a = {B[43], B[44], B[45], B[46]};
  auto block_5a = block(block_4f, W_block5a, B_block5a, {2, 2}, true, "res5a");

  SmallVector<edsl::Tensor, 3> W_block5b = {W[47], W[48], W[49]};
  SmallVector<edsl::Tensor, 3> B_block5b = {B[47], B[48], B[49]};
  auto block_5b = block(block_5a, W_block5b, B_block5b, {1, 1}, false, "res5b");

  SmallVector<edsl::Tensor, 3> W_block5c = {W[50], W[51], W[52]};
  SmallVector<edsl::Tensor, 3> B_block5c = {B[50], B[51], B[52]};
  auto block_5c = block(block_5b, W_block5c, B_block5c, {1, 1}, false, "res5c");

  // End
  auto global_mean = op::mean(block_5c, edsl::make_tuple<int64_t>({1, 2}));
  auto W_dense = W[53];
  auto B_dense = B[53];
  auto dense = op::dot(global_mean, W_dense) + B_dense;
  auto softmax = op::softmax(dense, 1);
  return edsl::ProgramBuilder("resnet50", {edsl::trace(softmax, "done")}).compile();
}

}  // namespace

edsl::Program buildResnet50(int64_t batch_size) {
  auto I = edsl::Placeholder(DType::FLOAT32, {batch_size, 224, 224, 3});
  auto W = weight_placeholders();
  auto B = bias_placeholders();
  return build(batch_size, I, W, B);
}

}  // namespace networks::oplib<|MERGE_RESOLUTION|>--- conflicted
+++ resolved
@@ -33,17 +33,8 @@
   // as their existence depends on use_shortcut_conv
   auto conv_2a = op::convolution(I, W[0])
                      .name(base_name.str() + "_branch2a")
-<<<<<<< HEAD
-                     .strides(strides)
+                     .strides(strides.vec())
                      .autopad_mode(op::AutoPadMode::VALID);
-=======
-                     .strides<int>(strides)
-                     .dilations({1, 1})
-                     .data_dilations({1, 1})
-                     .autopad_mode(op::AutoPadMode::VALID)
-                     .input_layout(op::TensorLayout::NXC)
-                     .filter_layout(op::TensorLayout::XCK);
->>>>>>> 15ddbc2d
   auto relu_2a = op::relu(conv_2a + B[0]);
   auto conv_2b = op::convolution(relu_2a, W[1])  //
                      .name(base_name.str() + "_branch2b");
@@ -54,17 +45,8 @@
   if (use_shortcut_conv) {
     auto conv_1 = op::convolution(I, W[3])
                       .name(base_name.str() + "_branch1")
-<<<<<<< HEAD
-                      .strides(strides)
+                      .strides(strides.vec())
                       .autopad_mode(op::AutoPadMode::VALID);
-=======
-                      .strides<int>(strides)
-                      .dilations({1, 1})
-                      .data_dilations({1, 1})
-                      .autopad_mode(op::AutoPadMode::VALID)
-                      .input_layout(op::TensorLayout::NXC)
-                      .filter_layout(op::TensorLayout::XCK);
->>>>>>> 15ddbc2d
     return op::relu(conv_2c + B[2] + conv_1 + B[3]);
   } else {
     return op::relu(conv_2c + B[2] + I);
