// Copyright 2020 Intel Corporation

#include "pmlc/compiler/executable.h"

#include <fstream>
#include <string>
#include <utility>

#include "llvm/ExecutionEngine/ExecutionEngine.h"
#include "llvm/ExecutionEngine/GenericValue.h"
#include "llvm/ExecutionEngine/Interpreter.h"
#include "llvm/ExecutionEngine/JITLink/JITLinkMemoryManager.h"
#include "llvm/ExecutionEngine/MCJIT.h"
#include "llvm/ExecutionEngine/ObjectCache.h"
#include "llvm/ExecutionEngine/Orc/ExecutionUtils.h"
#include "llvm/ExecutionEngine/Orc/LLJIT.h"
#include "llvm/ExecutionEngine/Orc/ObjectLinkingLayer.h"
#include "llvm/ExecutionEngine/Orc/RTDyldObjectLinkingLayer.h"
#include "llvm/ExecutionEngine/SectionMemoryManager.h"
#include "llvm/IR/IRBuilder.h"
#include "llvm/Support/DynamicLibrary.h"
#include "llvm/Support/FormatVariadic.h"
#include "llvm/Support/Host.h"
#include "llvm/Support/TargetRegistry.h"
#include "llvm/Support/TargetSelect.h"
#include "llvm/Transforms/Utils/Cloning.h"

#include "mlir/ExecutionEngine/OptUtils.h"
#include "mlir/Pass/Pass.h"
#include "mlir/Pass/PassManager.h"
#include "mlir/Support/DebugStringHelper.h"
#include "mlir/Target/LLVMIR.h"
#include "mlir/Transforms/Passes.h"

#include "pmlc/compiler/registry.h"
#include "pmlc/util/logging.h"

using namespace mlir; // NOLINT[build/namespaces]

// Setup LLVM target triple from the current machine.
static void setupTargetTriple(llvm::Module *llvmModule) {
  // Setup the machine properties from the current architecture.
  auto targetTriple = llvm::sys::getProcessTriple();
  std::string errorMessage;
  auto target = llvm::TargetRegistry::lookupTarget(targetTriple, errorMessage);
  if (!target) {
    throw std::runtime_error("NO target: " + errorMessage);
  }
  std::unique_ptr<llvm::TargetMachine> machine(
      target->createTargetMachine(targetTriple, "generic", "", {}, {}));
  llvmModule->setDataLayout(machine->createDataLayout());
  llvmModule->setTargetTriple(targetTriple);
}

static std::string makePackedFunctionName(StringRef name) {
  return "_mlir_" + name.str();
}

std::string makeCWrapperFunctionName(StringRef name) {
  return "_mlir_ciface_" + name.str();
}

// Define an interface function that wraps all the arguments of the original
// function and all its results into an i8** pointer to provide a unified
// invocation interface.
static std::string packFunctionArguments(llvm::Module *module,
                                         StringRef entry) {
  auto &ctx = module->getContext();
  llvm::IRBuilder<> builder(ctx);
  auto funcName = makeCWrapperFunctionName(entry);
  auto *func = module->getFunction(funcName);

  // Given a function `foo(<...>)`, define the interface function
  // `mlir_foo(i8**)`.
  auto newType = llvm::FunctionType::get(builder.getVoidTy(),
                                         builder.getInt8PtrTy()->getPointerTo(),
                                         /*isVarArg=*/false);
  auto newName = makePackedFunctionName(entry);
  auto funcCst = module->getOrInsertFunction(newName, newType);
  llvm::Function *interfaceFunc = cast<llvm::Function>(funcCst.getCallee());

  // Extract the arguments from the type-erased argument list and cast them to
  // the proper types.
  auto bb = llvm::BasicBlock::Create(ctx);
  bb->insertInto(interfaceFunc);
  builder.SetInsertPoint(bb);
  llvm::Value *argList = interfaceFunc->arg_begin();
  SmallVector<llvm::Value *, 8> args;
  args.reserve(llvm::size(func->args()));
  for (auto &indexedArg : llvm::enumerate(func->args())) {
    llvm::Value *argIndex = llvm::Constant::getIntegerValue(
        builder.getInt64Ty(), APInt(64, indexedArg.index()));
    llvm::Value *argPtrPtr = builder.CreateGEP(argList, argIndex);
    llvm::Value *argPtr = builder.CreateLoad(argPtrPtr);
    llvm::Value *arg =
        builder.CreateBitCast(argPtr, indexedArg.value().getType());
    args.push_back(arg);
  }

  // Call the implementation function with the extracted arguments.
  builder.CreateCall(func, args);

  // The interface function returns void.
  builder.CreateRetVoid();

  return newName;
}

namespace pmlc::compiler {

class MemRefDescriptor {
private:
  struct Base {
    void *basePtr;
    void *data;
    int64_t offset;
    int64_t sizesAndStrides[];
  };

public:
  MemRefDescriptor(void *data, RankedTensorType type)
      : memory(computeSize(type)) {
    auto base = reinterpret_cast<Base *>(memory.data());
    base->basePtr = data;
    base->data = data;
    auto rank = type.getRank();
    auto shape = type.getShape();
    auto memRefType = MemRefType::get(shape, type.getElementType());
    SmallVector<int64_t, 8> strides;
    getStridesAndOffset(memRefType, strides, base->offset);
    for (unsigned i = 0; i < rank; i++) {
      base->sizesAndStrides[i] = shape[i];
      base->sizesAndStrides[i + rank] = strides[i];
    }
  }

  void *ptr() { return memory.data(); }

private:
  static unsigned computeSize(RankedTensorType type) {
    return sizeof(void *) +                   // allocatedPtr
           sizeof(void *) +                   // alignedPtr
           sizeof(int64_t) +                  // offset
           sizeof(int64_t) * type.getRank() + // sizes
           sizeof(int64_t) * type.getRank();  // strides
  }

  std::vector<char> memory;
};

using Function = void (*)(void **);

struct EngineImpl {
  virtual ~EngineImpl() = default;
  virtual void compile(std::unique_ptr<llvm::Module> module,
                       StringRef entryPoint) = 0;
  virtual void invoke(ArrayRef<void *> args) = 0;
};

static void *tryResolveSymbol(StringRef symbol) {
  if (auto ptr = resolveSymbol(symbol))
    return ptr;
  if (symbol[0] == '_') {
    if (auto ptr = resolveSymbol(symbol.drop_front()))
      return ptr;
  }

  auto ptr = llvm::sys::DynamicLibrary::SearchForAddressOfSymbol(symbol.str());
  if (ptr)
    return ptr;

  if (symbol[0] == '_') {
    if (auto ptr = llvm::sys::DynamicLibrary::SearchForAddressOfSymbol(
            symbol.drop_front().str())) {
      return ptr;
    }
  }

  return nullptr;
}

struct Runtime : public llvm::LegacyJITSymbolResolver {
  llvm::JITSymbol findSymbol(const std::string &symbol) override {
    auto ptr = tryResolveSymbol(symbol);
    if (!ptr) {
      throw std::runtime_error(
          llvm::formatv("Could not find symbol: {0}", symbol));
    }
    auto addr = llvm::pointerToJITTargetAddress(ptr);
    return llvm::JITEvaluatedSymbol(addr, llvm::JITSymbolFlags::None);
  }

  llvm::JITSymbol findSymbolInLogicalDylib(const std::string &) override {
    return llvm::JITSymbol(nullptr);
  }
};

struct MCJITEngineImpl : EngineImpl {
  void compile(std::unique_ptr<llvm::Module> module,
               StringRef entryPoint) final {
    std::string error;
    std::unique_ptr<llvm::LegacyJITSymbolResolver> resolver(new Runtime);
    engine = std::unique_ptr<llvm::ExecutionEngine>(
        llvm::EngineBuilder(std::move(module))
            .setErrorStr(&error)
            .setOptLevel(llvm::CodeGenOpt::Aggressive)
            .setEngineKind(llvm::EngineKind::JIT)
            .setVerifyModules(true)
            .setSymbolResolver(std::move(resolver))
            .create());
    if (!engine) {
      throw std::runtime_error("Failed to create ExecutionEngine: " + error);
    }

    engine->finalizeObject();

    uint64_t addr = engine->getFunctionAddress(entryPoint.str());
    if (!addr) {
      throw std::runtime_error(
          llvm::formatv("Entry point not found: {0}", entryPoint.str()));
    }
    jitEntry = reinterpret_cast<Function>(addr);
  }

  void invoke(ArrayRef<void *> args) final {
    jitEntry(const_cast<void **>(args.data()));
  }

  std::unique_ptr<llvm::ExecutionEngine> engine;
  Function jitEntry;
};

struct InterpreterEngineImpl : EngineImpl {
  void compile(std::unique_ptr<llvm::Module> owner,
               StringRef entryPoint) final {
    llvm::DebugFlag = true;
    std::string error;
    auto *module = owner.get();
    std::unique_ptr<llvm::LegacyJITSymbolResolver> resolver(new Runtime);
    engine = std::unique_ptr<llvm::ExecutionEngine>(
        llvm::EngineBuilder(std::move(owner))
            .setErrorStr(&error)
            // .setOptLevel(llvm::CodeGenOpt::Aggressive)
            .setEngineKind(llvm::EngineKind::Interpreter)
            .setVerifyModules(true)
            .setSymbolResolver(std::move(resolver))
            .create());
    if (!engine) {
      throw std::runtime_error("Failed to create ExecutionEngine: " + error);
    }

    entryFn = module->getFunction(entryPoint.str());
    if (!entryFn) {
      throw std::runtime_error(
          llvm::formatv("'{0}' function not found in module.", entryPoint));
    }
  }

  void invoke(ArrayRef<void *> args) final {
    std::vector<llvm::GenericValue> values(args.size());
    for (unsigned i = 0; i < args.size(); i++) {
      values[i] = llvm::GenericValue{args[i]};
    }
    engine->runFunction(entryFn, values);
  }

  std::unique_ptr<llvm::ExecutionEngine> engine;
  llvm::Function *entryFn;
};

struct OrcJITEngineImpl : EngineImpl {
  void compile(std::unique_ptr<llvm::Module> module,
               StringRef entryPoint) final {
    std::unique_ptr<llvm::LLVMContext> ctx(new llvm::LLVMContext);
    auto dataLayout = module->getDataLayout();

    jit = llvm::cantFail(llvm::orc::LLJITBuilder().create());

    // Add a ThreadSafemodule to the engine and return.
    llvm::orc::ThreadSafeModule tsm(std::move(module), std::move(ctx));
    llvm::cantFail(jit->addIRModule(std::move(tsm)));

    llvm::orc::SymbolMap symbols;
    auto &session = jit->getExecutionSession();
    for (const auto &kvp : SymbolRegistry::instance()->symbols) {
      auto addr = llvm::pointerToJITTargetAddress(kvp.second);
      auto symbol = llvm::JITEvaluatedSymbol(addr, llvm::JITSymbolFlags::None);
      symbols.insert(std::make_pair(session.intern(kvp.first()), symbol));
    }

    auto &mainJD = jit->getMainJITDylib();
    cantFail(mainJD.define(llvm::orc::absoluteSymbols(symbols)));

    // JIT lookup may return an Error referring to strings stored internally by
    // the JIT. If the Error outlives the ExecutionEngine, it would want have a
    // dangling reference, which is currently caught by an assertion inside JIT
    // thanks to hand-rolled reference counting. Rewrap the error message into a
    // string before returning. Alternatively, ORC JIT should consider copying
    // the string into the error message.
    auto expectedSymbol = jit->lookup(entryPoint);
    if (!expectedSymbol) {
      std::string errorMessage;
      llvm::raw_string_ostream os(errorMessage);
      llvm::handleAllErrors(expectedSymbol.takeError(),
                            [&os](llvm::ErrorInfoBase &ei) { ei.log(os); });
      throw std::runtime_error(os.str());
    }

    auto addr = expectedSymbol->getAddress();
    jitEntry = reinterpret_cast<Function>(addr);
  }

  void invoke(ArrayRef<void *> args) final {
    jitEntry(const_cast<void **>(args.data()));
  }

  std::unique_ptr<llvm::orc::LLJIT> jit;
  Function jitEntry;
};

struct ExecutableImpl {
  ExecutableImpl(const std::shared_ptr<Program> &program,
                 ArrayRef<void *> bufptrs, EngineKind kind)
      : program(program), ptrs(bufptrs.size()) {
    static std::once_flag is_initialized;
    std::call_once(is_initialized, []() {
      llvm::InitializeNativeTarget();
      llvm::InitializeNativeTargetAsmPrinter();
      initializeLLVMPasses();
      llvm::sys::DynamicLibrary::LoadLibraryPermanently(nullptr);
      LLVMLinkInInterpreter();
    });

    switch (kind) {
    case EngineKind::Interpreter:
      impl = std::make_unique<InterpreterEngineImpl>();
      break;
    case EngineKind::MCJIT:
      impl = std::make_unique<MCJITEngineImpl>();
      break;
    case EngineKind::OrcJIT:
      impl = std::make_unique<OrcJITEngineImpl>();
      break;
    default:
      throw std::runtime_error("Invalid EngineKind");
    }

    if (program->arguments.size() != bufptrs.size()) {
      throw std::runtime_error("Program arguments and bufptrs size mismatch");
    }

    auto llvmModule = translateModuleToLLVMIR(*program->module);
    if (!llvmModule) {
      throw std::runtime_error("could not convert to LLVM IR");
    }

    setupTargetTriple(llvmModule.get());
    auto entryPoint = packFunctionArguments(llvmModule.get(), program->entry);

    if (VLOG_IS_ON(6)) {
      llvmModule->print(llvm::errs(), nullptr);
    }

<<<<<<< HEAD
    impl->compile(std::move(llvmModule),
                  makePackedFunctionName(program->entry));
=======
    jitEntry = impl->compile(std::move(llvmModule), entryPoint);
    if (!jitEntry) {
      throw std::runtime_error("jitEntry function is null");
    }
>>>>>>> b596889a

    descriptors.reserve(bufptrs.size());
    for (unsigned i = 0; i < bufptrs.size(); i++) {
      descriptors.emplace_back(bufptrs[i], program->arguments[i].shape);
      ptrs[i] = descriptors[i].ptr();
    }
  }

  void invoke() { impl->invoke(ptrs); }

  std::shared_ptr<Program> program;
  std::unique_ptr<EngineImpl> impl;
  std::vector<MemRefDescriptor> descriptors;
  std::vector<void *> ptrs;
};

Executable::Executable(const std::shared_ptr<Program> &program,
                       ArrayRef<void *> bufptrs, EngineKind kind)
    : impl(std::make_unique<ExecutableImpl>(program, bufptrs, kind)) {}

Executable::~Executable() = default;

void Executable::invoke() { impl->invoke(); }

} // namespace pmlc::compiler<|MERGE_RESOLUTION|>--- conflicted
+++ resolved
@@ -361,15 +361,7 @@
       llvmModule->print(llvm::errs(), nullptr);
     }
 
-<<<<<<< HEAD
-    impl->compile(std::move(llvmModule),
-                  makePackedFunctionName(program->entry));
-=======
-    jitEntry = impl->compile(std::move(llvmModule), entryPoint);
-    if (!jitEntry) {
-      throw std::runtime_error("jitEntry function is null");
-    }
->>>>>>> b596889a
+    impl->compile(std::move(llvmModule), entryPoint);
 
     descriptors.reserve(bufptrs.size());
     for (unsigned i = 0; i < bufptrs.size(); i++) {
