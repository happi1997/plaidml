//===- vulkan-runtime-wrappers.cpp - MLIR Vulkan runner wrapper library ---===//
//
// Part of the LLVM Project, under the Apache License v2.0 with LLVM Exceptions.
// See https://llvm.org/LICENSE.txt for license information.
// SPDX-License-Identifier: Apache-2.0 WITH LLVM-exception
//
//===----------------------------------------------------------------------===//
//
// Implements C runtime wrappers around the VulkanRuntime.
//
//===----------------------------------------------------------------------===//

#include <mutex>
#include <numeric>

#include "llvm/Support/raw_ostream.h"

#include "pmlc/rt/vulkan/vulkan_runtime.h"

#ifdef _WIN32
#ifndef VULKAN_RT_EXPORT
#ifdef VULKAN_RT_BUILD
/* We are building this library */
#define VULKAN_RT_EXPORT __declspec(dllexport)
#else
/* We are using this library */
#define VULKAN_RT_EXPORT __declspec(dllimport)
#endif // VULKAN_RT_BUILD
#endif // VULKAN_RT_EXPORT
#else
#define VULKAN_RT_EXPORT
#endif // _WIN32

namespace {

class VulkanRuntimeManager {
public:
  VulkanRuntimeManager() = default;
  VulkanRuntimeManager(const VulkanRuntimeManager &) = delete;
  VulkanRuntimeManager operator=(const VulkanRuntimeManager &) = delete;
  ~VulkanRuntimeManager() = default;

  void setResourceData(DescriptorSetIndex setIndex, BindingIndex bindIndex,
                       const VulkanHostMemoryBuffer &memBuffer) {
    std::lock_guard<std::mutex> lock(mutex);
    vulkanRuntime.setResourceData(setIndex, bindIndex, memBuffer);
  }

  void setEntryPoint(const char *entryPoint) {
    std::lock_guard<std::mutex> lock(mutex);
    vulkanRuntime.setEntryPoint(entryPoint);
  }

  void setNumWorkGroups(NumWorkGroups numWorkGroups) {
    std::lock_guard<std::mutex> lock(mutex);
    vulkanRuntime.setNumWorkGroups(numWorkGroups);
  }

  void setShaderModule(uint8_t *shader, uint32_t size) {
    std::lock_guard<std::mutex> lock(mutex);
    vulkanRuntime.setShaderModule(shader, size);
  }

  void runOnVulkan() {
    std::lock_guard<std::mutex> lock(mutex);
    if (failed(vulkanRuntime.initRuntime()) || failed(vulkanRuntime.run()) ||
        failed(vulkanRuntime.updateHostMemoryBuffers()) ||
        failed(vulkanRuntime.destroy())) {
      llvm::errs() << "runOnVulkan failed";
    }
  }

private:
  VulkanRuntime vulkanRuntime;
  std::mutex mutex;
};

} // namespace

template <typename T, int N>
struct MemRefDescriptor {
  T *allocated;
  T *aligned;
  int64_t offset;
  int64_t sizes[N];
  int64_t strides[N];
};

extern "C" {

<<<<<<< HEAD
/// Fills the given memref with the given value.
/// Binds the given memref to the given descriptor set and descriptor index.
void setResourceData(const DescriptorSetIndex setIndex, BindingIndex bindIndex,
                     float *allocated, float *aligned, int64_t offset,
                     int64_t size, int64_t stride, float value) {
  std::fill_n(allocated, size, value);
  VulkanHostMemoryBuffer memBuffer{allocated,
                                   static_cast<uint32_t>(size * sizeof(float))};
  vkRuntimeManager->setResourceData(setIndex, bindIndex, memBuffer);
}

void bindBuffer2DFloat(const DescriptorSetIndex setIndex,
                       BindingIndex bindIndex, float *allocated, float *aligned,
                       int64_t offset, int64_t size_0, int64_t size_1,
                       int64_t stride_0, int64_t stride_1) {
  int64_t size = size_0 * size_1;
  VulkanHostMemoryBuffer memBuffer{allocated,
                                   static_cast<uint32_t>(size * sizeof(float))};
  vkRuntimeManager->setResourceData(setIndex, bindIndex, memBuffer);
}

void setEntryPoint(const char *entryPoint) {
  vkRuntimeManager->setEntryPoint(entryPoint);
=======
VULKAN_RT_EXPORT void *initVulkan();
VULKAN_RT_EXPORT void deinitVulkan(void *vkRuntimeManager);
VULKAN_RT_EXPORT void runOnVulkan(void *vkRuntimeManager);
VULKAN_RT_EXPORT void setEntryPoint(void *vkRuntimeManager,
                                    const char *entryPoint);
VULKAN_RT_EXPORT void setNumWorkGroups(void *vkRuntimeManager, uint32_t x,
                                       uint32_t y, uint32_t z);
VULKAN_RT_EXPORT void setBinaryShader(void *vkRuntimeManager, uint8_t *shader,
                                      uint32_t size);
VULKAN_RT_EXPORT void bindMemRef1DFloat(void *vkRuntimeManager,
                                        DescriptorSetIndex setIndex,
                                        BindingIndex bindIndex,
                                        MemRefDescriptor<float, 1> *ptr);
VULKAN_RT_EXPORT void
_mlir_ciface_fillResource1DFloat(MemRefDescriptor<float, 1> *ptr, float value);

/// Initializes `VulkanRuntimeManager` and returns a pointer to it.
void *initVulkan() { return new VulkanRuntimeManager(); }

/// Deinitializes `VulkanRuntimeManager` by the given pointer.
void deinitVulkan(void *vkRuntimeManager) {
  delete reinterpret_cast<VulkanRuntimeManager *>(vkRuntimeManager);
}

void runOnVulkan(void *vkRuntimeManager) {
  reinterpret_cast<VulkanRuntimeManager *>(vkRuntimeManager)->runOnVulkan();
}

void setEntryPoint(void *vkRuntimeManager, const char *entryPoint) {
  reinterpret_cast<VulkanRuntimeManager *>(vkRuntimeManager)
      ->setEntryPoint(entryPoint);
}

void setNumWorkGroups(void *vkRuntimeManager, uint32_t x, uint32_t y,
                      uint32_t z) {
  reinterpret_cast<VulkanRuntimeManager *>(vkRuntimeManager)
      ->setNumWorkGroups({x, y, z});
}

void setBinaryShader(void *vkRuntimeManager, uint8_t *shader, uint32_t size) {
  reinterpret_cast<VulkanRuntimeManager *>(vkRuntimeManager)
      ->setShaderModule(shader, size);
>>>>>>> 522bf0be
}

/// Binds the given 1D float memref to the given descriptor set and descriptor
/// index.
void bindMemRef1DFloat(void *vkRuntimeManager, DescriptorSetIndex setIndex,
                       BindingIndex bindIndex,
                       MemRefDescriptor<float, 1> *ptr) {
  VulkanHostMemoryBuffer memBuffer{
      ptr->allocated, static_cast<uint32_t>(ptr->sizes[0] * sizeof(float))};
  reinterpret_cast<VulkanRuntimeManager *>(vkRuntimeManager)
      ->setResourceData(setIndex, bindIndex, memBuffer);
}

/// Fills the given 1D float memref with the given float value.
void _mlir_ciface_fillResource1DFloat(MemRefDescriptor<float, 1> *ptr,
                                      float value) {
  std::fill_n(ptr->allocated, ptr->sizes[0], value);
}

<<<<<<< HEAD
void runOnVulkan() { vkRuntimeManager->runOnVulkan(); }

=======
>>>>>>> 522bf0be
} // extern "C"<|MERGE_RESOLUTION|>--- conflicted
+++ resolved
@@ -87,32 +87,6 @@
 };
 
 extern "C" {
-
-<<<<<<< HEAD
-/// Fills the given memref with the given value.
-/// Binds the given memref to the given descriptor set and descriptor index.
-void setResourceData(const DescriptorSetIndex setIndex, BindingIndex bindIndex,
-                     float *allocated, float *aligned, int64_t offset,
-                     int64_t size, int64_t stride, float value) {
-  std::fill_n(allocated, size, value);
-  VulkanHostMemoryBuffer memBuffer{allocated,
-                                   static_cast<uint32_t>(size * sizeof(float))};
-  vkRuntimeManager->setResourceData(setIndex, bindIndex, memBuffer);
-}
-
-void bindBuffer2DFloat(const DescriptorSetIndex setIndex,
-                       BindingIndex bindIndex, float *allocated, float *aligned,
-                       int64_t offset, int64_t size_0, int64_t size_1,
-                       int64_t stride_0, int64_t stride_1) {
-  int64_t size = size_0 * size_1;
-  VulkanHostMemoryBuffer memBuffer{allocated,
-                                   static_cast<uint32_t>(size * sizeof(float))};
-  vkRuntimeManager->setResourceData(setIndex, bindIndex, memBuffer);
-}
-
-void setEntryPoint(const char *entryPoint) {
-  vkRuntimeManager->setEntryPoint(entryPoint);
-=======
 VULKAN_RT_EXPORT void *initVulkan();
 VULKAN_RT_EXPORT void deinitVulkan(void *vkRuntimeManager);
 VULKAN_RT_EXPORT void runOnVulkan(void *vkRuntimeManager);
@@ -155,9 +129,7 @@
 void setBinaryShader(void *vkRuntimeManager, uint8_t *shader, uint32_t size) {
   reinterpret_cast<VulkanRuntimeManager *>(vkRuntimeManager)
       ->setShaderModule(shader, size);
->>>>>>> 522bf0be
 }
-
 /// Binds the given 1D float memref to the given descriptor set and descriptor
 /// index.
 void bindMemRef1DFloat(void *vkRuntimeManager, DescriptorSetIndex setIndex,
@@ -175,9 +147,14 @@
   std::fill_n(ptr->allocated, ptr->sizes[0], value);
 }
 
-<<<<<<< HEAD
-void runOnVulkan() { vkRuntimeManager->runOnVulkan(); }
+void bindBuffer2DFloat(const DescriptorSetIndex setIndex,
+                       BindingIndex bindIndex, float *allocated, float *aligned,
+                       int64_t offset, int64_t size_0, int64_t size_1,
+                       int64_t stride_0, int64_t stride_1) {
+  int64_t size = size_0 * size_1;
+  VulkanHostMemoryBuffer memBuffer{allocated,
+                                   static_cast<uint32_t>(size * sizeof(float))};
+  vkRuntimeManager->setResourceData(setIndex, bindIndex, memBuffer);
+}
 
-=======
->>>>>>> 522bf0be
 } // extern "C"